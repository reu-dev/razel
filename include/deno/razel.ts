--- conflicted
+++ resolved
@@ -320,11 +320,6 @@
         await Deno.chmod(razelBinaryPath, mode | 0o700);
     }
     const actualVersion = await getRazelVersion(razelBinaryPath);
-<<<<<<< HEAD
     assert(actualVersion, "Failed to download razel binary. To build it from source, run: cargo install razel");
-    console.log(`Downloaded razel v${actualVersion}`);
-=======
-    assert(actualVersion, "Failed to download razel binary. To build it from source, run: cargo install --locked --git https://github.com/reu-dev/razel.git");
     console.log(`Downloaded razel ${actualVersion}`);
->>>>>>> 13075fb2
 }