use std::fmt::Debug;
use std::path::{Path, PathBuf};

use anyhow::Context;
use sha2::Sha256;
use tokio::fs::File;
use tokio::io::{AsyncReadExt, BufReader};

use crate::bazel_remote_exec;
use crate::bazel_remote_exec::{ActionResult, Digest, OutputFile};
use crate::cache::{GrpcRemoteCache, LocalCache};

#[derive(Clone)] // TODO is Cache::clone() a good idea?
pub struct Cache {
    pub local_cache: LocalCache,
    remote_cache: Option<GrpcRemoteCache>,
}

impl Cache {
    pub fn new(workspace_dir: &Path) -> Result<Self, anyhow::Error> {
        Ok(Self {
            local_cache: LocalCache::new(workspace_dir)
                .with_context(|| "Failed to create local cache")?,
            remote_cache: None, // TODO
        })
    }

    pub async fn get_action_result(&self, action_digest: &MessageDigest) -> Option<ActionResult> {
        if let Some(action_result) = self.local_cache.get_action_result(action_digest).await {
            if self
                .local_cache
                .is_action_completely_cached(&action_result)
                .await
            {
                return Some(action_result);
            }
        }
        None
    }

    pub async fn push_action_result(
        &self,
        digest: &MessageDigest,
        result: &ActionResult,
    ) -> Result<(), anyhow::Error> {
        if let Some(remote_cache) = &self.remote_cache {
            remote_cache.push_action_result(digest.clone(), result.clone());
        }
        self.local_cache.push_action_result(digest, result).await
    }

    pub async fn move_output_file_into_cache(
        &self,
        sandbox_dir: Option<&PathBuf>,
        out_dir: &PathBuf,
<<<<<<< HEAD
        exec_path: &PathBuf,
    ) -> Result<OutputFile, anyhow::Error> {
        let (output_file, cache_path) = self
            .local_cache
            .move_output_file_into_cache(sandbox_dir, out_dir, exec_path)
            .await?;
        if let Some(remote_cache) = &self.remote_cache {
            remote_cache.push_blob(output_file.digest.clone().unwrap(), cache_path);
        }
        Ok(output_file)
=======
        file: &OutputFile,
    ) -> Result<(), anyhow::Error> {
        self.local_cache
            .move_output_file_into_cache(sandbox_dir, out_dir, file)
            .await
>>>>>>> 37b51876
    }

    pub async fn symlink_output_files_into_out_dir(
        &self,
        output_files: &Vec<OutputFile>,
        out_dir: &Path,
    ) -> Result<(), anyhow::Error> {
        self.local_cache
            .symlink_output_files_into_out_dir(output_files, out_dir)
            .await
    }
}

pub type MessageDigest = Digest;
pub type BlobDigest = Digest;

impl Digest {
    pub async fn for_file(path: impl AsRef<Path> + Debug) -> Result<BlobDigest, anyhow::Error> {
        use sha2::Digest;
        let file = File::open(&path)
            .await
            .with_context(|| format!("Failed to open {path:?}"))?;
        let mut reader = BufReader::new(file);
        let mut hasher = Sha256::new();
        let mut buffer = [0; 1024];
        let mut len = 0;
        loop {
            let count = reader
                .read(&mut buffer)
                .await
                .with_context(|| format!("Failed to read {path:?}"))?;
            if count == 0 {
                break;
            }
            hasher.update(&buffer[..count]);
            len += count;
        }
        Ok(bazel_remote_exec::Digest {
            hash: Self::hex(&hasher.finalize()),
            size_bytes: len as i64,
        })
    }

    pub fn for_message<T: prost::Message>(msg: &T) -> MessageDigest {
        use sha2::Digest;
        let buf = message_to_pb_buf(msg);
        bazel_remote_exec::Digest {
            hash: Self::hex(&Sha256::digest(&buf)),
            size_bytes: buf.len() as i64,
        }
    }

    pub fn for_string(text: &String) -> MessageDigest {
        use sha2::Digest;
        bazel_remote_exec::Digest {
            hash: Self::hex(&Sha256::digest(text.as_bytes())),
            size_bytes: text.len() as i64,
        }
    }

    fn hex(input: &[u8]) -> String {
        base16ct::lower::encode_string(input)
    }
}

pub fn message_to_pb_buf<T: prost::Message>(msg: &T) -> Vec<u8> {
    let mut vec = Vec::new();
    vec.reserve(msg.encoded_len());
    msg.encode(&mut vec).unwrap();
    vec
}

#[cfg(test)]
mod tests {
    use sha2::Digest;

    use super::*;

    fn digest_file_sha256_simple(path: impl AsRef<Path>) -> Result<super::Digest, anyhow::Error> {
        let bytes = std::fs::read(path)?;
        Ok(super::Digest {
            hash: super::Digest::hex(&Sha256::digest(&bytes)),
            size_bytes: bytes.len() as i64,
        })
    }

    #[tokio::test]
    async fn digest_for_small_file() {
        let path = "test/data/a.csv";
        let act = super::Digest::for_file(&path).await.unwrap();
        let exp = digest_file_sha256_simple(path).unwrap();
        assert_eq!(act, exp);
        // check vs: sha256sum test/data/a.csv line endings
        if act.size_bytes == 18 {
            // test/data/a.csv has CRLF
            assert_eq!(
                act,
                super::Digest {
                    hash: "11f5756d3300e967b28969ee86532fe891b0ea42e5ba843bc212fe444cf0f37d".into(),
                    size_bytes: 18,
                }
            );
        } else {
            // test/data/a.csv has LF line endings
            assert_eq!(
                act,
                super::Digest {
                    hash: "e0f702d446912234e5767af1db3f8b23b04beade5cdd1ea72d78c4f88c869b80".into(),
                    size_bytes: 16,
                }
            );
        }
    }

    #[tokio::test]
    async fn digest_for_bigger_file() {
        let path = "Cargo.lock";
        let act = super::Digest::for_file(&path).await.unwrap();
        let exp = digest_file_sha256_simple(path).unwrap();
        assert_eq!(act, exp);
    }

    #[test]
    fn digest_for_string() {
        assert_eq!(
            super::Digest::for_string(&"Hello World!".into()),
            super::Digest {
                // echo -n "Hello World!" | sha256sum
                hash: "7f83b1657ff1fc53b92dc18148a1d65dfc2d4b1fa3d677284addd200126d9069".into(),
                size_bytes: 12,
            }
        );
    }
}<|MERGE_RESOLUTION|>--- conflicted
+++ resolved
@@ -53,24 +53,16 @@
         &self,
         sandbox_dir: Option<&PathBuf>,
         out_dir: &PathBuf,
-<<<<<<< HEAD
-        exec_path: &PathBuf,
-    ) -> Result<OutputFile, anyhow::Error> {
-        let (output_file, cache_path) = self
+        file: &OutputFile,
+    ) -> Result<(), anyhow::Error> {
+        let cache_path = self
             .local_cache
-            .move_output_file_into_cache(sandbox_dir, out_dir, exec_path)
+            .move_output_file_into_cache(sandbox_dir, out_dir, file)
             .await?;
         if let Some(remote_cache) = &self.remote_cache {
-            remote_cache.push_blob(output_file.digest.clone().unwrap(), cache_path);
+            remote_cache.push_blob(file.digest.clone().unwrap(), cache_path);
         }
-        Ok(output_file)
-=======
-        file: &OutputFile,
-    ) -> Result<(), anyhow::Error> {
-        self.local_cache
-            .move_output_file_into_cache(sandbox_dir, out_dir, file)
-            .await
->>>>>>> 37b51876
+        Ok(())
     }
 
     pub async fn symlink_output_files_into_out_dir(
