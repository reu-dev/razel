use std::io::ErrorKind;
use std::path::{Path, PathBuf};

use anyhow::{bail, Context};
use log::warn;
use tokio::fs::File;
use tokio::io::AsyncReadExt;

use crate::bazel_remote_exec::{ActionResult, Digest, OutputFile};
use crate::cache::{message_to_pb_buf, MessageDigest};
use crate::config::select_cache_dir;
use crate::{force_remove_file, force_symlink, set_file_readonly, write_gitignore};

#[derive(Clone)]
pub struct LocalCache {
    pub dir: PathBuf,
    ac_dir: PathBuf,
    cas_dir: PathBuf,
}

impl LocalCache {
    pub fn new(workspace_dir: &Path) -> Result<Self, anyhow::Error> {
        let dir = select_cache_dir(workspace_dir)?;
        let ac_dir = dir.join("ac");
        let cas_dir = dir.join("cas");
        std::fs::create_dir_all(&ac_dir)?;
        std::fs::create_dir_all(&cas_dir)?;
        write_gitignore(&dir);
        Ok(Self {
            dir,
            ac_dir,
            cas_dir,
        })
    }

    pub async fn get_action_result(&self, digest: &MessageDigest) -> Option<ActionResult> {
        let path = self.ac_dir.join(&digest.hash);
        match Self::try_read_pb_file(&path).await {
            Ok(x) => x,
            Err(x) => {
                warn!("{:?}", x);
                force_remove_file(path).await.ok();
                None
            }
        }
    }

    pub async fn push_action_result(
        &self,
        digest: &MessageDigest,
        result: &ActionResult,
    ) -> Result<(), anyhow::Error> {
        let path = self.ac_dir.join(&digest.hash);
        Self::write_pb_file(&path, result)
            .await
            .with_context(|| format!("push_action_result(): {path:?}"))
    }

    pub async fn is_action_completely_cached(&self, result: &ActionResult) -> bool {
        for file in &result.output_files {
            if let Some(digest) = &file.digest {
                if !self.is_blob_cached(digest).await {
                    return false;
                }
            } else {
                warn!("OutputFile has no digest: {}", file.path);
                return false;
            }
        }
        true
    }

    pub async fn is_blob_cached(&self, digest: &Digest) -> bool {
        let path = self.cas_dir.join(&digest.hash);
        if let Ok(metadata) = tokio::fs::metadata(&path).await {
            if !metadata.permissions().readonly() {
                // readonly flag was removed - assume file was modified
                force_remove_file(path).await.ok();
                return false;
            }
            let act_size = metadata.len();
            let exp_size = digest.size_bytes as u64;
            if act_size != exp_size {
                warn!(
                    "OutputFile has wrong size (act: {act_size}, exp:{exp_size}): {:?}",
                    path
                );
                force_remove_file(path).await.ok();
                return false;
            }
            true
        } else {
            false
        }
    }

    pub async fn move_output_file_into_cache(
        &self,
        sandbox_dir: Option<&PathBuf>,
        out_dir: &PathBuf,
<<<<<<< HEAD
        exec_path: &PathBuf,
    ) -> Result<(OutputFile, PathBuf), anyhow::Error> {
        let src = sandbox_dir
            .as_ref()
            .map_or(exec_path.clone(), |x| x.join(exec_path));
        assert!(!src.is_symlink(), "src must not be a symlink: {:?}", src);
        let digest = Digest::for_file(&src).await?;
=======
        file: &OutputFile,
    ) -> Result<(), anyhow::Error> {
        let src = if let Some(sandbox_dir) = sandbox_dir {
            sandbox_dir.join(out_dir).join(&file.path)
        } else {
            out_dir.join(&file.path)
        };
        if src.is_symlink() {
            bail!("output file must not be a symlink: {:?}", src);
        }
        let digest = file.digest.as_ref().unwrap();
>>>>>>> 37b51876
        let dst = self.cas_dir.join(&digest.hash);
        /* call set_file_readonly() before renaming, because is_blob_cached()
         * might remove the file in between from another thread */
        set_file_readonly(&src)
            .await
<<<<<<< HEAD
            .with_context(|| format!("mv {:?} -> {:?}", src, dst))?;
        Ok((
            OutputFile {
                path,
                digest: Some(digest),
                is_executable: false,
                contents: vec![],
                node_properties: None,
            },
            dst,
        ))
=======
            .with_context(|| format!("Error in set_readonly {src:?}"))?;
        match tokio::fs::rename(&src, &dst).await {
            Ok(()) => {}
            Err(e) => {
                if !self.is_blob_cached(digest).await {
                    return Err(e).with_context(|| format!("mv {src:?} -> {dst:?}"));
                }
                // behave like src was moved
                force_remove_file(&src).await?;
            }
        }
        Ok(())
>>>>>>> 37b51876
    }

    pub async fn symlink_output_files_into_out_dir(
        &self,
        output_files: &Vec<OutputFile>,
        out_dir: &Path,
    ) -> Result<(), anyhow::Error> {
        if out_dir.starts_with(&self.cas_dir) {
            bail!("out_dir should not be within cas dir: {:?}", out_dir);
        }
        for file in output_files {
            let cas_path = self.cas_dir.join(&file.digest.as_ref().unwrap().hash);
            let out_path = out_dir.join(&file.path);
            force_symlink(&cas_path, &out_path).await?;
        }
        Ok(())
    }

    async fn try_read_pb_file<T: prost::Message + Default>(
        path: &PathBuf,
    ) -> Result<Option<T>, anyhow::Error> {
        let mut file = match File::open(path).await {
            Ok(file) => file,
            Err(err) => {
                if err.kind() == ErrorKind::NotFound {
                    return Ok(None);
                }
                bail!(err);
            }
        };
        let mut buf = vec![];
        file.read_to_end(&mut buf).await?;
        match T::decode(buf.as_slice()) {
            Ok(x) => Ok(Some(x)),
            Err(x) => bail!(x),
        }
    }

    async fn write_pb_file<T: prost::Message>(path: &PathBuf, msg: &T) -> std::io::Result<()> {
        let buf = message_to_pb_buf(msg);
        tokio::fs::write(path, buf).await
    }
}

#[cfg(test)]
mod tests {
    use super::*;
    use crate::new_tmp_dir;

    #[tokio::test]
    async fn move_output_file_into_cache() {
        let src_dir = new_tmp_dir!();
        let src = src_dir.join_and_write_file("some-output-file", "some content");
        let dst_dir = new_tmp_dir!();
        let dst = dst_dir.join("file-in-cache");
        set_file_readonly(&src).await.unwrap();
        tokio::fs::rename(&src, &dst).await.unwrap();
        assert!(tokio::fs::metadata(&dst)
            .await
            .unwrap()
            .permissions()
            .readonly());
    }
}<|MERGE_RESOLUTION|>--- conflicted
+++ resolved
@@ -98,17 +98,8 @@
         &self,
         sandbox_dir: Option<&PathBuf>,
         out_dir: &PathBuf,
-<<<<<<< HEAD
-        exec_path: &PathBuf,
-    ) -> Result<(OutputFile, PathBuf), anyhow::Error> {
-        let src = sandbox_dir
-            .as_ref()
-            .map_or(exec_path.clone(), |x| x.join(exec_path));
-        assert!(!src.is_symlink(), "src must not be a symlink: {:?}", src);
-        let digest = Digest::for_file(&src).await?;
-=======
         file: &OutputFile,
-    ) -> Result<(), anyhow::Error> {
+    ) -> Result<PathBuf, anyhow::Error> {
         let src = if let Some(sandbox_dir) = sandbox_dir {
             sandbox_dir.join(out_dir).join(&file.path)
         } else {
@@ -118,25 +109,11 @@
             bail!("output file must not be a symlink: {:?}", src);
         }
         let digest = file.digest.as_ref().unwrap();
->>>>>>> 37b51876
         let dst = self.cas_dir.join(&digest.hash);
         /* call set_file_readonly() before renaming, because is_blob_cached()
          * might remove the file in between from another thread */
         set_file_readonly(&src)
             .await
-<<<<<<< HEAD
-            .with_context(|| format!("mv {:?} -> {:?}", src, dst))?;
-        Ok((
-            OutputFile {
-                path,
-                digest: Some(digest),
-                is_executable: false,
-                contents: vec![],
-                node_properties: None,
-            },
-            dst,
-        ))
-=======
             .with_context(|| format!("Error in set_readonly {src:?}"))?;
         match tokio::fs::rename(&src, &dst).await {
             Ok(()) => {}
@@ -148,8 +125,7 @@
                 force_remove_file(&src).await?;
             }
         }
-        Ok(())
->>>>>>> 37b51876
+        Ok(dst)
     }
 
     pub async fn symlink_output_files_into_out_dir(
